--- conflicted
+++ resolved
@@ -12,18 +12,6 @@
             "request": "launch",
             "program": "${file}",
             "console": "integratedTerminal",
-<<<<<<< HEAD
-=======
-            "justMyCode": true,
-            "env": {"PYDEVD_WARN_EVALUATION_TIMEOUT": "20", "PYDEVD_DISABLE_FILE_VALIDATION": "1", "CUDA_VISIBLE_DEVICES": "0"},
-            "args": []
-        },
-        {
-            "name": "Cifar10_main",
-            "type": "python",
-            "request": "launch",
-            "program": "./cifar10/main_cifar.py",
->>>>>>> 5b25c01e
             "justMyCode": true,
             "env": {"PYDEVD_WARN_EVALUATION_TIMEOUT": "10", "CUDA_VISIBLE_DEVICES": "6"},
         },
@@ -35,7 +23,7 @@
             "program": "./projects/cifar_classify/custom_cifar_run.py",
             "console": "integratedTerminal",
             "justMyCode": true,
-            "env": {"PYDEVD_WARN_EVALUATION_TIMEOUT": "10", "CUDA_VISIBLE_DEVICES": "6"},
+            "env": {"PYDEVD_WARN_EVALUATION_TIMEOUT": "10", "CUDA_VISIBLE_DEVICES": "0"},
             "args": [
                 "--log_dir", "/export/Lab-Xue/projects/cifar/logs"
             ]
@@ -147,17 +135,9 @@
             "program": "./projects/mri/run.py",
             "justMyCode": true,
             "console": "integratedTerminal",
-<<<<<<< HEAD
             "env": {"PYDEVD_WARN_EVALUATION_TIMEOUT": "10", "CUDA_VISIBLE_DEVICES": "4"},
             "args": [
                 "--data_dir", "/data1/mri/", "--log_dir", "/export/Lab-Xue/projects/mri-main/logs", "--summary_depth", "6", "--device", "cuda", "--project", "mri-main", "--window_size", "8", "8", "--patch_size", "2", "2", "--clip_grad_norm", "1.0", "--optim.weight_decay", "1", "--dropout_p", "0.1", "--activation_func", "prelu", "--iters_to_accumulate", "1", "--prefetch_factor", "8", "--time", "12", "--num_uploaded", "12", "--snr_perturb", "10.0", "--ratio", "90", "10", "100", "--max_load", "-1", "--model_type", "MRI_double_net", "--train_files", "train_3D_3T_retro_cine_2018.h5", "train_3D_3T_retro_cine_2019.h5", "train_3D_3T_retro_cine_2020.h5", "BARTS_RetroCine_3T_2023.h5", "--test_files", "train_3D_3T_retro_cine_2020_small_3D_test.h5", "train_3D_3T_retro_cine_2020_small_2DT_test.h5", "train_3D_3T_retro_cine_2020_small_2D_test.h5", "train_3D_3T_retro_cine_2020_500_samples.h5", "--train_data_types", "2dt", "2dt", "2dt", "2dt", "2dt", "2dt", "2dt", "2dt", "3d", "--test_data_types", "3d", "2dt", "2d", "2dt", "--snr_perturb_prob", "0.0", "--optim_type", "sophia", "--backbone_model", "STCNNT_HRNET", "--a_type", "conv", "--cell_type", "parallel", "--cosine_att", "1", "--att_with_relative_postion_bias", "0", "--block_dense_connection", "1", "--norm_mode", "instance2d", "--mixer_type", "conv", "--shuffle_in_window", "0", "--scale_ratio_in_mixer", "1.0", "--stride_s", "1", "--stride_t", "2", "--wandb_dir", "/export/Lab-Xue/projects/mri/wandb", "--override", "--backbone_hrnet.C", "64", "--backbone_hrnet.use_interpolation", "1", "--backbone_hrnet.num_resolution_levels", "2", "--mixer_kernel_size", "3", "--mixer_padding", "1", "--mixer_stride", "1", "--normalize_Q_K", "--backbone_hrnet.block_str", "T1L1G1", "T1L1G1T1L1G1", "--pre_model_load_path", "/export/Lab-Xue/projects/mri/test/mri-main-1st_STCNNT_HRNET_T1L1G1_T1L1G1T1L1G1_20231030_205357_989437_STCNNT_MRI_C-64-1_amp-True_complex_residual-T1L1G1_T1L1G1T1L1G1/best_checkpoint_epoch_49_pre.pth", "--backbone_model_load_path", "/export/Lab-Xue/projects/mri/test/mri-main-1st_STCNNT_HRNET_T1L1G1_T1L1G1T1L1G1_20231030_205357_989437_STCNNT_MRI_C-64-1_amp-True_complex_residual-T1L1G1_T1L1G1T1L1G1/best_checkpoint_epoch_49_backbone.pth", "--post_model_of_1st_net", "/export/Lab-Xue/projects/mri/test/mri-main-1st_STCNNT_HRNET_T1L1G1_T1L1G1T1L1G1_20231030_205357_989437_STCNNT_MRI_C-64-1_amp-True_complex_residual-T1L1G1_T1L1G1T1L1G1/best_checkpoint_epoch_49_post.pth", "--freeze_pre", "True", "--freeze_backbone", "True", "--optim.global_lr", "0.0001", "--optim.lr", "1e-05", "1e-05", "1e-05", "--scheduler_type", "ReduceLROnPlateau", "--scheduler.patience", "0", "--scheduler.cooldown", "0", "--scheduler.factor", "0.5", "--scheduler.min_lr", "1e-7", "--complex_i", "--residual", "--num_epochs", "20", "--batch_size", "4", "--disable_LSUV", "--post_backbone", "STCNNT_HRNET", "--post_hrnet.block_str", "T1L1G1", "T1L1G1", "--losses", "mse", "l1", "perpendicular", "dwt", "gaussian", "gaussian3D", "--loss_weights", "1.0", "1.0","1.0", "2.0", "2.0", "2.0", "--min_noise_level", "1.0", "--max_noise_level", "12.0", "--mri_height", "32", "64", "--mri_width", "32", "64", "--run_name", "mri-main-2nd_STCNNT_HRNET_T1L1G1_T1L1G1T1L1G1_20231104_170214_603651_MRI_double_net_C-64-1_amp-False_complex_residual-T1L1G1_T1L1G1T1L1G1", "--run_notes", "mri-main-2nd_STCNNT_HRNET_T1L1G1_T1L1G1T1L1G1_20231104_170214_603651_MRI_double_net_C-64-1_amp-False_complex_residual-T1L1G1_T1L1G1T1L1G1", "--n_head", "32" ]
-=======
-            "justMyCode": true,
-            "env": {"PYDEVD_WARN_EVALUATION_TIMEOUT": "10", "CUDA_VISIBLE_DEVICES": "6"},
-            "args": [
-                "--data_root", "/data/mri/data", "--check_path", "/export/Lab-Xue/projects/mri/checkpoints", "--model_path", "/export/Lab-Xue/projects/mri/models", "--log_path", "/export/Lab-Xue/projects/mri/logs", "--results_path", "/export/Lab-Xue/projects/mri/results", "--summary_depth", "6", "--save_cycle", "200", "--device", "cuda", "--project", "mri", "--num_epochs", "1", "--batch_size", "2", "--window_size", "8", "8", "--patch_size", "2", "2", "--global_lr", "0.0001", "--weight_decay", "1", "--use_amp", "--iters_to_accumulate", "1", "--num_workers", "48", "--prefetch_factor", "4", "--scheduler_type", "ReduceLROnPlateau", "--scheduler.ReduceLROnPlateau.patience", "0", "--scheduler.ReduceLROnPlateau.cooldown", "0", "--scheduler.ReduceLROnPlateau.factor", "0.95", "--scheduler.OneCycleLR.pct_start", "0.2", "--min_noise_level", "2.0", "--max_noise_level", "14.0", "--height", "32", "64", "--width", "32", "64", "--time", "12", "--num_uploaded", "12", "--snr_perturb", "0.15", "--train_files", "MINNESOTA_UHVC_RetroCine_1p5T_2023_with_2x_resized.h5", "--train_data_types", "2dt", "--test_files", "train_3D_3T_retro_cine_2020_small_3D_test_with_2x_resized.h5", "train_3D_3T_retro_cine_2020_small_2DT_test_with_2x_resized.h5", "train_3D_3T_retro_cine_2020_small_2D_test_with_2x_resized.h5", "train_3D_3T_retro_cine_2020_500_samples_with_2x_resized.h5", "--test_data_types", "3d", "2dt", "2d", "2dt", "--ratio", "1", "5", "100", "--optim", "sophia", "--a_type", "conv", "--cell_type", "parallel", "--cosine_att", "1", "--att_with_relative_postion_bias", "0", "--norm_mode", "instance2d", "--mixer_type", "conv", "--shuffle_in_window", "0", "--scale_ratio_in_mixer", "1.0", "--mixer_kernel_size", "3", "--mixer_padding", "1", "--mixer_stride", "1", "--normalize_Q_K", "--backbone_hrnet.block_str", "T1L1G1", "T1L1G1", "T1L1G1", "T1L1G1", "--complex_i", "--run_name", "test_mixed_unetr", "--run_notes", "test_mixed_unetr", "--snr_perturb_prob", "0.0", "--n_head", "32", "--weighted_loss_snr", "--weighted_loss_temporal", "--weighted_loss_added_noise", "--residual", "--readout_resolution_ratio", "0.85", "0.7", "0.65", "0.55", "--phase_resolution_ratio", "0.85", "0.7", "0.65", "0.55", "--kspace_filter_sigma", "1.5", "2.0", "2.5", "3.0", "--kspace_T_filter_sigma", "1.0", "1.25", "1.5",  "--losses", "mse", "perpendicular", "l1", "--loss_weights", "1.0", "1.0", "1.0", "1.0", "10.0", "10.0", "--post_hrnet.separable_conv", "--backbone", "unet", "--model_type", "STCNNT_MRI", "--backbone_mixed_unetr.C", "32", "--backbone_mixed_unetr.num_resolution_levels", "2", "--backbone_mixed_unetr.block_str", "T1L1G1", "T1L1G1", "T1L1G1", "T1L1G1", "--backbone_mixed_unetr.use_unet_attention", "1", "--backbone_mixed_unetr.use_interpolation", "1", "--backbone_mixed_unetr.with_conv", "0", "--backbone_mixed_unetr.min_T", "16", "--backbone_mixed_unetr.encoder_on_skip_connection", "1", "--backbone_mixed_unetr.encoder_on_input", "1", "--backbone_mixed_unetr.transformer_for_upsampling", "0", "--backbone_mixed_unetr.n_heads", "32", "32", "32", "--backbone_mixed_unetr.use_conv_3d", "1", "--disable_LSUV", "--separable_conv", "--super_resolution", "--post_backbone", "mixed_unetr", "--not_add_noise", "--with_data_degrading", "--upsample_method", "NN"
-            ]
->>>>>>> 5b25c01e
         },
         // -----------------------------------------------------------------------------------------
         {
@@ -167,7 +147,6 @@
             "program": "./projects/mri/inference/run_inference.py",
             "justMyCode": true,
             "console": "integratedTerminal",
-<<<<<<< HEAD
             "env": {"PYDEVD_WARN_EVALUATION_TIMEOUT": "10", "CUDA_VISIBLE_DEVICES": "4"},
             "args": [
                 "--input_dir", "/export/Lab-Kellman/ReconResults/denoising/BARTS/BARTS_RTCine_AI_2023_AI_denoising/20230616/RT_Cine_LIN_41837_1769771291_1769771300_529_20230616-173849",
@@ -178,53 +157,6 @@
                 "--input_fname", "im",
                 "--saved_model_path", "/export/Lab-Xue/projects/mri-main/logs/mri-main-2nd_STCNNT_HRNET_T1L1G1_T1L1G1T1L1G1_20231104_204006_398966_MRI_double_net_C-64-1_amp-False_complex_residual-T1L1G1_T1L1G1T1L1G1/best_checkpoint_epoch_12",
                 "--model_type", "MRI_double_net"
-=======
-            "justMyCode": true,
-            "env": {"PYDEVD_WARN_EVALUATION_TIMEOUT": "10", "CUDA_VISIBLE_DEVICES": "0"},
-            "args": [
-                "--project", "mri", 
-                "--data_root", "/data/mri/data", "--check_path", "/export/Lab-Xue/projects//mri/checkpoints", "--model_path", "/export/Lab-Xue/projects//mri/models", "--log_path", "/export/Lab-Xue/projects//mri/logs", "--results_path", "/export/Lab-Xue/projects//mri/results", "--summary_depth", "6", "--save_cycle", "200", "--device", "cuda", "--project", "mri", "--num_epochs", "100", "--batch_size", "16", "--weight_decay", "1",  
-                "--losses", "mse", "perpendicular", "l1", "gaussian", "gaussian3D", "ssim",
-                "--loss_weights", "0.01", "0.1", "0.1", "10.0", "10.0", "10.0",
-                "--train_files", "MINNESOTA_UHVC_RetroCine_1p5T_2023_with_2x_resized.h5", 
-                "--train_data_types", "2dt", "2dt", "2dt", "2dt", "2dt", "2dt", "2dt", "2dt", "3d", 
-                "--test_files", "train_3D_3T_retro_cine_2020_small_3D_test_with_2x_resized.h5", "train_3D_3T_retro_cine_2020_small_2DT_test_with_2x_resized.h5", "train_3D_3T_retro_cine_2020_small_2D_test_with_2x_resized.h5", "train_3D_3T_retro_cine_2020_500_samples_with_2x_resized.h5", 
-                "--test_data_types", "3d", "2dt", "2d", "2dt", 
-                "--ratio", "10", "5", "100",
-                "--complex_i", "--residual",
-                //"--save_samples", "--num_saved_samples", "64", 
-                "--height", "32", "64", "--width", "32", "64", "--time", "12",
-                "--scheduler_type", "ReduceLROnPlateau",
-                "--optim", "sophia",
-                "--global_lr", "0.0001", 
-                "--lr_pre", "0.00001", 
-                "--lr_backbone", "0.00001", 
-                "--lr_post", "0.0001", 
-                "--not_load_post",
-                "--disable_pre",
-                "--disable_backbone",
-                "--min_noise_level", "1.0", "--max_noise_level", "8.0",
-                "--weighted_loss_snr", "--weighted_loss_temporal", "--weighted_loss_added_noise",
-                "--run_name", "new_stage_training",
-                //"--model_type", "MRI_hrnet",
-                "--model_type", "MRI_double_net",
-                "--disable_LSUV",
-                "--use_amp", 
-                "--post_backbone", "mixed_unetr",
-                "--post_hrnet.block_str", "T1L1G1", "T1L1G1",
-                //"--post_hrnet.separable_conv", 
-                "--post_mixed_unetr.separable_conv",
-                "--post_mixed_unetr.use_window_partition", "0",
-                "--post_mixed_unetr.use_conv_3d", "1",
-                "--post_mixed_unetr.n_heads", "32", "32", "32",
-                "--post_mixed_unetr.transformer_for_upsampling", "0",
-                "--post_mixed_unetr.use_unet_attention", "1",
-                "--post_mixed_unetr.block_str", "T1L1G1", "T1L1G1",
-                "--post_mixed_unetr.num_resolution_levels", "2",
-                "--save_samples", 
-                "--super_resolution",
-                "--load_path", "/export/Lab-Xue/projects/mri/checkpoints/hy_search_mixed_unetr_epoch-8.pth"
->>>>>>> 5b25c01e
             ]
         },
         // -----------------------------------------------------------------------------------------
@@ -273,7 +205,6 @@
             "program": "./projects/qperf/run.py",
             "justMyCode": true,
             "console": "integratedTerminal",
-<<<<<<< HEAD
             "env": {"PYDEVD_WARN_EVALUATION_TIMEOUT": "10", "CUDA_VISIBLE_DEVICES": "4"},
             "args": [
                 "--data_dir", "/data/qperf/new_data", 
@@ -296,36 +227,11 @@
                 // "--backbone_model_load_path", "/data/qperf/cache/project_18-30-41-20231013/best_checkpoint_epoch_2_backbone.pth",
                 // "--post_model_load_path", "/data/qperf/cache/project_18-30-41-20231013/best_checkpoint_epoch_2_post.pth",
                 // "--load_optim_and_sched", "True"
-=======
-            "env": {"PYDEVD_WARN_EVALUATION_TIMEOUT": "10", "CUDA_VISIBLE_DEVICES": "0"},
-            "args": [
-                "--input_dir", "/export/Lab-Xue/data/mri_raw_data/freemax/20230630_NV_AI/meas_MID00164_FID07570_G25_2CH_CINE_256_R4/res/DebugOutput/", "--output_dir", "/export/Lab-Xue/data/mri_raw_data/freemax/20230630_NV_AI/meas_MID00164_FID07570_G25_2CH_CINE_256_R4/res_ai/", "--im_scaling", "1", "--gmap_scaling", "1", "--saved_model_path", "/export/Lab-Xue/projects/mri-main/checkpoints/mri-main-STCNNT_MRI_20230922_135839_607066_C-32-1_amp-False_test_main_branch_complex_residual-T1L1G1_T1L1G1_T1L1G1_T1L1G1_epoch-15_best.pth", 
-                "--input_fname", "input", "--gmap_fname", "gmap", 
-                "--scaling_factor", "1.0"
->>>>>>> 5b25c01e
-            ]
-        },
-        // -----------------------------------------------------------------------------------------
-        {
-<<<<<<< HEAD
+            ]
+        },
+        // -----------------------------------------------------------------------------------------
+        {
             "name": "run.py, qperf, btex",
-=======
-            "name": "run_inference_snr_pseudo_replica",
-            "type": "python",
-            "request": "launch",
-            "program": "./mri/run_inference_snr_pseudo_replica.py",
-            "justMyCode": true,
-            "console": "integratedTerminal",
-            "env": {"PYDEVD_WARN_EVALUATION_TIMEOUT": "10", "CUDA_VISIBLE_DEVICES": "0"},
-            "args": [
-                "--input_dir", "/export/Lab-Xue/data/mri_raw_data/freemax/20230630_NV_AI/meas_MID00164_FID07570_G25_2CH_CINE_256_R4/res/DebugOutput/", "--output_dir", "/export/Lab-Xue/data/mri_raw_data/freemax/20230630_NV_AI/meas_MID00164_FID07570_G25_2CH_CINE_256_R4/res_ai/", "--im_scaling", "1", "--gmap_scaling", "1", "--saved_model_path", "/export/Lab-Xue/projects/mri/test/hy_search_contined_gaussian_2nd_stage/hy_search_contined_gaussian_2nd_stage_epoch-74.pth", 
-                "--input_fname", "input", "--gmap_fname", "gmap", 
-                "--scaling_factor", "1.0", "--added_noise_sd", "0.1", "--rep", "8"
-            ]
-        },
-        {
-            "name": "run_inference_batch, mri",
->>>>>>> 5b25c01e
             "type": "python",
             "request": "launch",
             "program": "./projects/qperf/run_btex.py",
@@ -431,7 +337,6 @@
             "console": "integratedTerminal",
             "env": {"PYDEVD_WARN_EVALUATION_TIMEOUT": "10", "CUDA_VISIBLE_DEVICES": "4"},
             "args": [
-<<<<<<< HEAD
                 "--data_folder", "/export/Lab-Xue/data/qperf/test",
                 "--output_dir", "/export/Lab-Xue/data/qperf/results",
                 "--model", "/export/Lab-Xue/projects/qperf/models/best_checkpoint_epoch_0",
@@ -442,90 +347,6 @@
                 // "--load_optim_and_sched", "True"
             ]
         }
-=======
-                "--run_name", "membrane_potential_prediction",
-                "--batch_size", "32",
-                "--num_starts", "40",
-                "--num_epochs", "20",
-                "--save_cycle", "2",
-                "--weight_decay", "0.1",
-                "--global_lr", "0.001",
-                "--n_embd", "512",
-                "--device", "cuda",
-                "--check_path", "~/projects/membrane_potential/checkpoints/",
-                "--log_path", "~/projects/membrane_potential/logs/",
-                "--results_path", "~/projects/membrane_potential/results/",
-                "--model_path", "~/projects/membrane_potential/models/",
-                "--data_root", "/export/Lab-Xue/MembranePotential/experiments"
-            ]
-        },
-        {
-            "name": "microscopy base",
-            "type": "python",
-            "request": "launch",
-            "program": "./microscopy/main_micro.py",
-            "console": "integratedTerminal",
-            "justMyCode": true,
-            "env": {"PYDEVD_WARN_EVALUATION_TIMEOUT":"10", "CUDA_VISIBLE_DEVICES":"1"},
-            "args": [
-                "-D",
-                "--run_name", "micro_test_5",
-                "--log_path", "/export/Lab-Xue/projects/microscopy/logs",
-                "--results_path", "/export/Lab-Xue/projects/microscopy/results",
-                "--model_path", "/export/Lab-Xue/projects/microscopy/models",
-                "--check_path", "/export/Lab-Xue/projects/microscopy/checkpoints",
-                "--train_files", "Base_Actin_train.h5",
-                "--test_files", "Base_Actin_test.h5",
-                "--ratio", "100","10","0",
-                "--C_in", "1",
-                "--C_out", "1",
-                "--num_epochs", "2",
-                "--backbone", "unet",
-                "--batch_size", "8",
-                "--project", "micro",
-                "--disable_LSUV",
-                "--save_samples"
-            ]
-        },
-        {
-            "name": "ct base",
-            "type": "python",
-            "request": "launch",
-            "program": "./ct/main_ct.py",
-            "console": "integratedTerminal",
-            "justMyCode": true,
-            "env": {"PYDEVD_WARN_EVALUATION_TIMEOUT":"10", "CUDA_VISIBLE_DEVICES":"0"},
-            "args": [
-                "-D",
-                "--run_name", "ct_test_5",
-                "--log_path", "/export/Lab-Xue/projects/ct/logs",
-                "--results_path", "/export/Lab-Xue/projects/ct/results",
-                "--model_path", "/export/Lab-Xue/projects/ct/models",
-                "--check_path", "/export/Lab-Xue/projects/ct/checkpoints",
-                "--train_files", "ct_research_train.h5",
-                "--test_files", "ct_research_train.h5",
-                "--ratio", "100","100","0",
-                "--C_in", "1",
-                "--C_out", "1",
-                "--num_epochs", "2",
-                "--backbone", "hrnet",
-                "--batch_size", "4",
-                "--time", "16",
-                "--height", "64",
-                "--width", "64",
-                "--project", "ct",
-                "--disable_LSUV",
-                "--save_samples",
-                "--num_workers", "0",
-                "--model_type", "STCNNT_double",
-                "--post_backbone", "hrnet",
-                "--training_step", "0",
-                "--lr_post", "0.0001",
-                "--disable_backbone", "--disable_pre",
-                "--load_path", "/export/Lab-Xue/projects/ct/checkpoints/ct_test_4_epoch-0.pth"
-            ]
-        },
->>>>>>> 5b25c01e
     ]
 }
 
