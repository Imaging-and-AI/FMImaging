--- conflicted
+++ resolved
@@ -61,7 +61,6 @@
     @rets:
         - config (Namespace): the checked and updated argparse for Cifar10
     """
-<<<<<<< HEAD
     
     if "FMIMAGING_PROJECT_BASE" in os.environ:
         project_base_dir = os.environ['FMIMAGING_PROJECT_BASE']
@@ -78,13 +77,6 @@
     if config.results_path is None: config.results_path = os.path.join(project_base_dir, config.data_set, "results")
         
     if config.run_name is None: config.run_name = config.data_set + '_' + datetime.now().strftime("%H-%M-%S")
-=======
-    assert config.run_name is not None, f"Please provide a \"--run_name\" for wandb"
-    assert config.log_path is not None, f"Please provide a \"--log_path\" to save the logs in"
-    assert config.results_path is not None, f"Please provide a \"--results_path\" to save the results in"
-    assert config.model_path is not None, f"Please provide a \"--model_path\" to save the final model in"
-    assert config.check_path is not None, f"Please provide a \"--check_path\" to save the checkpoints in"
->>>>>>> 81d9ca14
 
     if config.data_set == 'cifar10':
         config.time = 1
