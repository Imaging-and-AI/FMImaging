--- conflicted
+++ resolved
@@ -52,11 +52,7 @@
         
         "--scheduler.ReduceLROnPlateau.patience", "0",
         "--scheduler.ReduceLROnPlateau.cooldown", "0",
-<<<<<<< HEAD
-        "--scheduler.ReduceLROnPlateau.factor", "0.95",
-=======
         "--scheduler.ReduceLROnPlateau.factor", "0.9",
->>>>>>> f151c640
         
         "--scheduler.OneCycleLR.pct_start", "0.2",
         
