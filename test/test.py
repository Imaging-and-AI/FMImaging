import time
import numpy
import scipy
import pyfftw
import multiprocessing
<<<<<<< HEAD
import torchmetrics
import torch

=======
import os
import numpy as np
import h5py
>>>>>>> 2cedcb93
import sys
from pathlib import Path

Project_DIR = Path(__file__).parents[1].resolve()
sys.path.insert(1, str(Project_DIR))

from utils import *
<<<<<<< HEAD
from model_base.losses import *
from utils.save_model import save_final_model
from utils.running_inference import running_inference

preds = torch.rand([3, 3, 256, 256], generator=torch.manual_seed(42))
target = preds * 0.75

# msssim_loss = torchmetrics.functional.multiscale_structural_similarity_index_measure(preds, target, reduction=None)
# print(msssim_loss)

device = 'cuda'

for k in range(1, 10):
    msssim_loss = torchmetrics.image.MultiScaleStructuralSimilarityIndexMeasure(kernel_size=7, reduction=None, data_range=None)
    msssim_loss.to(device=device)
    v = msssim_loss(preds.to(device) * k, target.to(device))
    print(v)
    
print("-----------------------")

for k in range(1, 10):
    msssim_loss = torchmetrics.image.MultiScaleStructuralSimilarityIndexMeasure(kernel_size=7, reduction=None, data_range=None)
    msssim_loss.to(device=device)
    v = msssim_loss(preds.to(device) * k, target.to(device) * k)
    print(v)

Project_DIR = Path(__file__).parents[1].resolve()
sys.path.insert(1, str(Project_DIR))
=======

F = h5py.File('/export/Lab-Xue/projects/mri/data/VIDA_test_0430.h5', 'r')

res_dir = '/export/Lab-Xue/projects/mri/non_cardiac/'
os.makedirs(res_dir, exist_ok=True)

for key in F:
    
    im = F[key + '/image']
    gmap = F[key + '/gmap']
    
    print(im.shape, gmap.shape)
    
    im = np.transpose(im, [1, 2, 0])
    gmap = np.transpose(gmap, [1, 2, 0])
    
    case_dir = os.path.join(res_dir, key)
    os.makedirs(case_dir, exist_ok=True)
    
    save_inference_results(im, None, gmap, case_dir)
>>>>>>> 2cedcb93

nthread = multiprocessing.cpu_count()
a = numpy.random.rand(2364,2756).astype('complex128')
b = a.astype(numpy.complex64)

""" 
Uncomment below to use 32 bit floats, 
increasing the speed by a factor of 4
and remove the difference between the "builders" and "FFTW" methods
"""
#a = numpy.random.rand(2364,2756).astype('complex64')

for i in range(20):
    start = time.time()
    b1 = numpy.fft.fft2(a)
    end1 = time.time() - start
    print('numpy.fft.fft2:                        %.3f secs.' % end1)

    
    start = time.time()
    b1 = scipy.fft.fft2(a)
    end1 = time.time() - start
    print('scipy.fft.fft2:                        %.3f secs.' % end1)

    start = time.time()
    b1 = numpy.fft.fft2(b)
    end1 = time.time() - start
    print('complex64, numpy.fft.fft2:                        %.3f secs.' % end1)

    start = time.time()
    b1 = scipy.fft.fft2(b)
    end1 = time.time() - start
    print('complex64, scipy.fft.fft2:                        %.3f secs.' % end1)


start = time.time()
b2 = pyfftw.interfaces.scipy_fftpack.fft2(a, threads=nthread)
end2 = time.time() - start

pyfftw.forget_wisdom()
start = time.time()
b3 = pyfftw.interfaces.numpy_fft.fft2(a, threads=nthread)
end3 = time.time() - start

""" By far the most efficient method """
pyfftw.forget_wisdom()
start = time.time()
b4 = numpy.zeros_like(a)
fft = pyfftw.FFTW( a, b4, axes=(0,1), direction='FFTW_FORWARD', flags=('FFTW_MEASURE', ), threads=nthread, planning_timelimit=None )
fft()
end4 = time.time() - start

""" 
For large arrays avoiding the copy is very important, 
doing this I get a speedup of 2x compared to not using it 
"""
pyfftw.forget_wisdom()
start = time.time()
b5 = numpy.zeros_like(a)
fft = pyfftw.builders.fft2(a, s=None, axes=(-2, -1), overwrite_input=False, planner_effort='FFTW_MEASURE', threads=nthread, auto_align_input=False, auto_contiguous=False, avoid_copy=True)
b5 = fft()
end5 = time.time() - start



print('numpy.fft.fft2:                        %.3f secs.' % end1)
print('pyfftw.interfaces.scipy_fftpack.fft2:  %.3f secs.' % end2)
print('pyfftw.interfaces.numpy_fft.fft2:      %.3f secs.' % end3)
print('pyfftw.FFTW:                           %.3f secs.' % end4)
print('pyfftw.builders:                       %.3f secs.' % end5)<|MERGE_RESOLUTION|>--- conflicted
+++ resolved
@@ -3,15 +3,12 @@
 import scipy
 import pyfftw
 import multiprocessing
-<<<<<<< HEAD
 import torchmetrics
 import torch
 
-=======
 import os
 import numpy as np
 import h5py
->>>>>>> 2cedcb93
 import sys
 from pathlib import Path
 
@@ -19,7 +16,6 @@
 sys.path.insert(1, str(Project_DIR))
 
 from utils import *
-<<<<<<< HEAD
 from model_base.losses import *
 from utils.save_model import save_final_model
 from utils.running_inference import running_inference
@@ -48,7 +44,6 @@
 
 Project_DIR = Path(__file__).parents[1].resolve()
 sys.path.insert(1, str(Project_DIR))
-=======
 
 F = h5py.File('/export/Lab-Xue/projects/mri/data/VIDA_test_0430.h5', 'r')
 
@@ -69,7 +64,6 @@
     os.makedirs(case_dir, exist_ok=True)
     
     save_inference_results(im, None, gmap, case_dir)
->>>>>>> 2cedcb93
 
 nthread = multiprocessing.cpu_count()
 a = numpy.random.rand(2364,2756).astype('complex128')
