--- conflicted
+++ resolved
@@ -93,16 +93,8 @@
         
     if is_torch_model:
         with torch.inference_mode():
-<<<<<<< HEAD
             sample_in = torch.from_numpy(image_batch[:batch_size]).astype(torch.float32).to(device)
             with torch.autocast(device_type='cuda', dtype=torch.bfloat16, enabled=(not is_script_model)):
-=======
-            sample_in = torch.from_numpy(image_batch[:batch_size]).to(device)
-            # if is_script_model:
-            #     sample_ot = model(sample_in)
-            # else:
-            with torch.autocast(device_type=device, dtype=torch.bfloat16, enabled=True):
->>>>>>> 6ec25e76
                 sample_ot = model(sample_in)
                 
             sample_ot = sample_ot.cpu().detach().numpy()
@@ -121,20 +113,10 @@
     image_batch_pred = np.zeros((image_batch.shape[0],Tc,C_out,Hc,Wc), dtype=d_type)
 
     if is_torch_model:
-<<<<<<< HEAD
         with torch.inference_mode():
             with torch.autocast(device_type='cuda', dtype=torch.bfloat16, enabled=(not is_script_model)):
                 for i in range(0, image_batch.shape[0], batch_size):
                     x_in = torch.from_numpy(image_batch[i:i+batch_size]).astype(torch.float32).to(device=device)
-=======
-        with torch.inference_mode():                        
-            for i in range(0, image_batch.shape[0], batch_size):
-                x_in = torch.from_numpy(image_batch[i:i+batch_size]).to(device=device)
-                # if is_script_model:
-                #     image_batch_pred[i:i+batch_size] = model(x_in).cpu().detach().numpy()
-                # else:
-                with torch.autocast(device_type=device, dtype=torch.bfloat16, enabled=(not is_script_model)):
->>>>>>> 6ec25e76
                     image_batch_pred[i:i+batch_size] = model(x_in).cpu().detach().numpy()
 
     else:
