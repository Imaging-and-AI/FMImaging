"""
General utility file for STCNNT

Provides following utilities:
    - add_shared_args
    - add_shared_STCNNT_args
    - setup_run
    - get_device
    - model_info
    - AverageMeter (class)
    ...
"""
import os
import torch
import logging
import argparse
import numpy as np

from collections import OrderedDict

from datetime import datetime
from torchinfo import summary

# -------------------------------------------------------------------------------------------------
# parser for commonly shared args (subject to change over time)
def add_shared_args(parser=argparse.ArgumentParser("Argument parser for transformer projects")):
    """
    Add shared arguments between trainers
    @args:
        parser (argparse, optional): parser object
    @rets:
        parser : new/modified parser
    """
    # common paths
    parser.add_argument("--log_path", type=str, default=None, help='directory for log files')
    parser.add_argument("--results_path", type=str, default=None, help='folder to save results in')
    parser.add_argument("--model_path", type=str, default=None, help='directory for saving the final model')
    parser.add_argument("--check_path", type=str, default=None, help='directory for saving checkpoints (model weights)')

    # wandb
    parser.add_argument("--project", type=str, default='STCNNT', help='project name')
    parser.add_argument("--run_name", type=str, default=None, help='current run name')
    parser.add_argument("--run_notes", type=str, default=None, help='notes for the current run')
    parser.add_argument("--wandb_entity", type=str, default="gadgetron", help='wandb entity to link with')
    parser.add_argument("--sweep_id", type=str, default="none", help='sweep id for hyper parameter searching')

    # dataset arguments
    parser.add_argument("--ratio", nargs='+', type=int, default=[90,5,5], help='Ratio (as a percentage) for train/val/test divide of given data. Does allow for using partial dataset')    
    parser.add_argument("--time", type=int, default=16, help='the max time series length of the input cutout')
    parser.add_argument("--height", nargs='+', type=int, default=[64, 128], help='list of heights of the image patch cutout')
    parser.add_argument("--width", nargs='+', type=int, default=[64, 128], help='list of widths of the image patch cutout')

    # dataloader arguments
    parser.add_argument("--num_workers", type=int, default=4, help='number of workers for data loading')
    parser.add_argument("--prefetch_factor", type=int, default=4, help='number of batches loaded in advance by each worker')

    # trainer arguments
    parser.add_argument("--num_epochs", type=int, default=30, help='number of epochs to train for')
    parser.add_argument("--batch_size", type=int, default=8, help='size of each batch')
    parser.add_argument("--save_cycle", type=int, default=5, help='Number of epochs between saving model weights')
    parser.add_argument("--clip_grad_norm", type=float, default=1.0, help='gradient norm clip, if <=0, no clipping')

<<<<<<< HEAD
=======
    # base model arguments
    parser.add_argument("--channels", nargs='+', type=int, default=[16,32,64], help='number of channels in each layer')
    parser.add_argument("--att_types", nargs='+', type=str, default=["T0T0T1"], help='types of attention modules and mixer. "T","G","L" for attention type followed by "0","1" for mixer')
    parser.add_argument("--C_in", type=int, default=3, help='number of channels in the input')
    parser.add_argument("--C_out", type=int, default=16, help='number of channels in the output')
    parser.add_argument("--a_type", type=str, default="conv", help='type of attention in the spatial attention modules')
    parser.add_argument("--window_size", type=int, default=16, help='size of window for local and global att')
    parser.add_argument("--n_head", type=int, default=8, help='number of transformer heads')
    parser.add_argument("--kernel_size", type=int, default=3, help='size of the square kernel for CNN')
    parser.add_argument("--stride", type=int, default=1, help='stride for CNN (equal x and y)')
    parser.add_argument("--padding", type=int, default=1, help='padding for CNN (equal x and y)')
    parser.add_argument("--stride_t", type=int, default=2, help='stride for temporal attention cnn (equal x and y)')
    parser.add_argument("--dropout_p", type=float, default=0.1, help='pdrop regulization in transformer')
    parser.add_argument("--norm_mode", type=str, default="instance2d", help='normalization mode: "layer", "batch2d", "instance2d", "batch3d", "instance3d"')
    parser.add_argument("--residual", action="store_true", help='add long term residual connection')
    parser.add_argument("--is_causal", action="store_true", help='treat timed data as causal and mask future entries')
    parser.add_argument("--interp_align_c", action="store_true", help='align corners while interpolating')

>>>>>>> 3341ca7f
    # loss, optimizer, and scheduler arguments
    parser.add_argument("--losses", nargs='+', type=str, default=["mse", "l1"], help='Any combination of "mse", "l1", "sobel", "ssim", "ssim3D"')
    parser.add_argument('--loss_weights', nargs='+', type=float, default=[1.0, 1.0], help='to balance multiple losses, weights can be supplied')

    parser.add_argument("--optim", type=str, default="adamw", help='what optimizer to use, "adamw", "nadam", "sgd"')
    parser.add_argument("--global_lr", type=float, default=5e-4, help='step size for the optimizer')
    parser.add_argument("--beta1", type=float, default=0.90, help='beta1 for the default optimizer')
    parser.add_argument("--beta2", type=float, default=0.95, help='beta2 for the default optimizer')

    parser.add_argument("--scheduler", type=str, default="ReduceLROnPlateau", help='"ReduceLROnPlateau", "StepLR", or "OneCycleLR"')
    parser.add_argument("--weight_decay", type=float, default=0.1, help='weight decay for regularization')
    parser.add_argument("--all_w_decay", action="store_true", help='option of having all params have weight decay. By default norms and embeddings do not')

    # misc arguments
    parser.add_argument("--seed", type=int, default=3407, help='seed for randomization')
    parser.add_argument("--device", type=str, default=None, help='device to train on')
    parser.add_argument("--load_path", type=str, default=None, help='path to load model weights from')
    parser.add_argument("--debug", "-D", action="store_true", help='option to run in debug mode')
    parser.add_argument("--summary_depth", type=int, default=5, help='depth to print the model summary till')

    return parser

def add_shared_STCNNT_args(parser=argparse.ArgumentParser("Argument parser for STCNNT")):
    """
    Add shared arguments between trainers
    @args:
        parser (argparse, optional): parser object
    @rets:
        parser : new/modified parser
    """
        
    parser.add_argument("--complex_i", action="store_true", help='whether we are dealing with complex images or not')

    # base model arguments
    parser.add_argument("--channels", nargs='+', type=int, default=[16,32,64], help='number of channels in each layer')
    parser.add_argument("--att_types", nargs='+', type=str, default=["T0T0T1"], help='types of attention modules and mixer. "T","G","L" for attention type followed by "0","1" for mixer')
    parser.add_argument("--C_in", type=int, default=3, help='number of channels in the input')
    parser.add_argument("--C_out", type=int, default=16, help='number of channels in the output')
    parser.add_argument("--a_type", type=str, default="conv", help='type of attention in the spatial attention modules')
    parser.add_argument("--window_size", type=int, default=64, help='size of window for local and global att, number of pixels along one dimension in a window')
    parser.add_argument("--patch_size", type=int, default=16, help='size of patch for local and global att, number of pixels along one dimension in a patch')
    parser.add_argument("--n_head", type=int, default=8, help='number of transformer heads')
    parser.add_argument("--kernel_size", type=int, default=3, help='size of the square kernel for CNN')
    parser.add_argument("--stride", type=int, default=1, help='stride for CNN (equal x and y)')
    parser.add_argument("--padding", type=int, default=1, help='padding for CNN (equal x and y)')
    parser.add_argument("--dropout_p", type=float, default=0.1, help='pdrop regularization in transformer')
    parser.add_argument("--norm_mode", type=str, default="instance2d", help='normalization mode: "layer", "batch2d", "instance2d", "batch3d", "instance3d"')
    parser.add_argument("--residual", action="store_true", help='add long term residual connection')
    parser.add_argument("--is_causal", action="store_true", help='treat timed data as causal and mask future entries')
    parser.add_argument("--interp_align_c", action="store_true", help='align corners while interpolating')

    parser = add_shared_args(parser)

    return parser

# -------------------------------------------------------------------------------------------------
# setup logger

def setup_logger(config):
    """
    logger setup to be called from any process
    """
    os.makedirs(config.log_path, exist_ok=True)
    log_file_name = os.path.join(config.log_path, f"{config.run_name}_{config.date}.log")
    level = logging.INFO
    format = "%(asctime)s [%(levelname)s] %(message)s"
    file_handler = logging.FileHandler(log_file_name, 'a', 'utf-8')
    file_handler.setFormatter(logging.Formatter(format))
    stream_handler = logging.StreamHandler()

    logging.basicConfig(level=level, format=format, handlers=[file_handler,stream_handler])

    file_only_logger = logging.getLogger("file_only") # separate logger for files only
    file_only_logger.addHandler(file_handler)
    file_only_logger.setLevel(logging.INFO)
    file_only_logger.propagate=False

# -------------------------------------------------------------------------------------------------
# setup the run

def setup_run(config, dirs=["log_path", "results_path", "model_path", "check_path"]):
    """
    sets up datetime, logging, seed and ddp
    @args:
        - config (Namespace): runtime namespace for setup
        - dirs (str list): the directories from config to be created
    """
    # get current date
    now = datetime.now()
    now = now.strftime("%m-%d-%Y_T%H-%M-%S")
    config.date = now

    # setup logging
    setup_logger(config)

    # create relevant directories
    try:
        config_dict = dict(config)
    except TypeError:
        config_dict = vars(config)
    for dir in dirs:
        os.makedirs(config_dict[dir], exist_ok=True)
        logging.info(f"Run:{config.run_name}, {dir} is {config_dict[dir]}")
    
    # set seed
    np.random.seed(config.seed)
    torch.manual_seed(config.seed)

    # setup dp/ddp
    config.device = get_device(config.device)
    world_size = torch.cuda.device_count()
    config.ddp = config.device == "cuda" and world_size > 1
    config.world_size = world_size if config.ddp else -1
    logging.info(f"Training on {config.device} with ddp set to {config.ddp}")
    os.environ['MASTER_ADDR'] = 'localhost'
    os.environ['MASTER_PORT'] = '12355'

    # pytorch loader fix
    if config.num_workers==0: config.prefetch_factor = 2

# -------------------------------------------------------------------------------------------------
# wrapper around getting device

def get_device(device=None):
    """
    @args:
        - device (torch.device): if not None this device will be returned
            otherwise check if cuda is available
    @rets:
        - device (torch.device): the device to be used
    """

    return device if device is not None else \
            "cuda" if torch.cuda.is_available() else "cpu"

# -------------------------------------------------------------------------------------------------
def get_gpu_ram_usage(device='cuda:0'):
    """
    Get info regarding memory usage of a device
    @args:
        - device (torch.device): the device to get info about
    @rets:
        - result_string (str): a string containing the info
    """
    result_string = f"torch.cuda.memory_allocated: {torch.cuda.memory_allocated(device=device)/1024/1024/1024:.3}GB\n" + \
                    f"torch.cuda.memory_reserved: {torch.cuda.memory_reserved(device=device)/1024/1024/1024:.3f}GB\n" + \
                    f"torch.cuda.max_memory_reserved: {torch.cuda.max_memory_reserved(device=device)/1024/1024/1024:.3f}GB"

    return result_string
    
# -------------------------------------------------------------------------------------------------    

def create_generic_class_str(obj : object, exclusion_list=[torch.nn.Module, OrderedDict]) -> str:
    """
    Create a generic name of a class
    @args:
        - obj (object): the class to make string of
        - exclusion_list (object list): the objects to exclude from the class string
    @rets:
        - class_str (str): the generic class string
    """
    name = type(obj).__name__

    vars_list = []
    for key, value in vars(obj).items():
        valid = True
        for type_e in exclusion_list:
            if isinstance(value, type_e) or key.startswith('_'):
                valid = False
                break
        
        if valid:
            vars_list.append(f'{key}={value!r}')
            
    vars_str = ',\n'.join(vars_list)
    return f'{name}({vars_str})'

# -------------------------------------------------------------------------------------------------
# model info

def get_number_of_params(model):
    """
    Count the total number of parameters
    @args:
        - model (torch model): the model to check parameters of
    @rets:
        - trainable_params (int): the number of trainable params in the model
        - total_params (int): the total number of params in the model
    """
    trainable_params = sum(p.numel() for p in model.parameters() if p.requires_grad)
    total_params = sum(param.numel() for param in model.parameters())

    return trainable_params, total_params

def model_info(model, config):
    """
    Prints model info and sets total and trainable parameters in the config
    @args:
        - model (torch model): the model to check parameters of
        - config (Namespace): runtime namespace for setup
    @rets:
        - model_summary (ModelStatistics object): the model summary
            see torchinfo/model_statistics.py for more information.
    """
    c = config
    input_size = (c.batch_size, c.time, c.C_in, c.height[-1], c.width[-1])
    col_names=("num_params", "params_percent", "mult_adds", "input_size", "output_size", "trainable")
    row_settings=["var_names", "depth"]
    dtypes=[torch.float32]

    model_summary = summary(model, verbose=0, mode="train", depth=c.summary_depth,\
                            input_size=input_size, col_names=col_names,\
                            row_settings=row_settings, dtypes=dtypes,\
                            device=config.device)

    c.trainable_params = model_summary.trainable_params
    c.total_params = model_summary.total_params

    torch.cuda.empty_cache()

    return model_summary

# -------------------------------------------------------------------------------------------------
# average metric tracker

class AverageMeter(object):
    """
    Computes and stores the average and current value
    """
    def __init__(self):
        self.reset()

    def reset(self):
        self.val = 0
        self.avg = 0
        self.sum = 0
        self.count = 0

    def update(self, val, n=1):
        self.val = val
        self.sum += val * n
        self.count += n
        self.avg = self.sum / self.count<|MERGE_RESOLUTION|>--- conflicted
+++ resolved
@@ -60,8 +60,39 @@
     parser.add_argument("--save_cycle", type=int, default=5, help='Number of epochs between saving model weights')
     parser.add_argument("--clip_grad_norm", type=float, default=1.0, help='gradient norm clip, if <=0, no clipping')
 
-<<<<<<< HEAD
-=======
+    # loss, optimizer, and scheduler arguments
+    parser.add_argument("--losses", nargs='+', type=str, default=["mse", "l1"], help='Any combination of "mse", "l1", "sobel", "ssim", "ssim3D"')
+    parser.add_argument('--loss_weights', nargs='+', type=float, default=[1.0, 1.0], help='to balance multiple losses, weights can be supplied')
+
+    parser.add_argument("--optim", type=str, default="adamw", help='what optimizer to use, "adamw", "nadam", "sgd"')
+    parser.add_argument("--global_lr", type=float, default=5e-4, help='step size for the optimizer')
+    parser.add_argument("--beta1", type=float, default=0.90, help='beta1 for the default optimizer')
+    parser.add_argument("--beta2", type=float, default=0.95, help='beta2 for the default optimizer')
+
+    parser.add_argument("--scheduler", type=str, default="ReduceLROnPlateau", help='"ReduceLROnPlateau", "StepLR", or "OneCycleLR"')
+    parser.add_argument("--weight_decay", type=float, default=0.1, help='weight decay for regularization')
+    parser.add_argument("--all_w_decay", action="store_true", help='option of having all params have weight decay. By default norms and embeddings do not')
+
+    # misc arguments
+    parser.add_argument("--seed", type=int, default=3407, help='seed for randomization')
+    parser.add_argument("--device", type=str, default=None, help='device to train on')
+    parser.add_argument("--load_path", type=str, default=None, help='path to load model weights from')
+    parser.add_argument("--debug", "-D", action="store_true", help='option to run in debug mode')
+    parser.add_argument("--summary_depth", type=int, default=5, help='depth to print the model summary till')
+
+    return parser
+
+def add_shared_STCNNT_args(parser=argparse.ArgumentParser("Argument parser for STCNNT")):
+    """
+    Add shared arguments between trainers
+    @args:
+        parser (argparse, optional): parser object
+    @rets:
+        parser : new/modified parser
+    """
+        
+    parser.add_argument("--complex_i", action="store_true", help='whether we are dealing with complex images or not')
+
     # base model arguments
     parser.add_argument("--channels", nargs='+', type=int, default=[16,32,64], help='number of channels in each layer')
     parser.add_argument("--att_types", nargs='+', type=str, default=["T0T0T1"], help='types of attention modules and mixer. "T","G","L" for attention type followed by "0","1" for mixer')
@@ -79,59 +110,7 @@
     parser.add_argument("--residual", action="store_true", help='add long term residual connection')
     parser.add_argument("--is_causal", action="store_true", help='treat timed data as causal and mask future entries')
     parser.add_argument("--interp_align_c", action="store_true", help='align corners while interpolating')
-
->>>>>>> 3341ca7f
-    # loss, optimizer, and scheduler arguments
-    parser.add_argument("--losses", nargs='+', type=str, default=["mse", "l1"], help='Any combination of "mse", "l1", "sobel", "ssim", "ssim3D"')
-    parser.add_argument('--loss_weights', nargs='+', type=float, default=[1.0, 1.0], help='to balance multiple losses, weights can be supplied')
-
-    parser.add_argument("--optim", type=str, default="adamw", help='what optimizer to use, "adamw", "nadam", "sgd"')
-    parser.add_argument("--global_lr", type=float, default=5e-4, help='step size for the optimizer')
-    parser.add_argument("--beta1", type=float, default=0.90, help='beta1 for the default optimizer')
-    parser.add_argument("--beta2", type=float, default=0.95, help='beta2 for the default optimizer')
-
-    parser.add_argument("--scheduler", type=str, default="ReduceLROnPlateau", help='"ReduceLROnPlateau", "StepLR", or "OneCycleLR"')
-    parser.add_argument("--weight_decay", type=float, default=0.1, help='weight decay for regularization')
-    parser.add_argument("--all_w_decay", action="store_true", help='option of having all params have weight decay. By default norms and embeddings do not')
-
-    # misc arguments
-    parser.add_argument("--seed", type=int, default=3407, help='seed for randomization')
-    parser.add_argument("--device", type=str, default=None, help='device to train on')
-    parser.add_argument("--load_path", type=str, default=None, help='path to load model weights from')
-    parser.add_argument("--debug", "-D", action="store_true", help='option to run in debug mode')
-    parser.add_argument("--summary_depth", type=int, default=5, help='depth to print the model summary till')
-
-    return parser
-
-def add_shared_STCNNT_args(parser=argparse.ArgumentParser("Argument parser for STCNNT")):
-    """
-    Add shared arguments between trainers
-    @args:
-        parser (argparse, optional): parser object
-    @rets:
-        parser : new/modified parser
-    """
-        
-    parser.add_argument("--complex_i", action="store_true", help='whether we are dealing with complex images or not')
-
-    # base model arguments
-    parser.add_argument("--channels", nargs='+', type=int, default=[16,32,64], help='number of channels in each layer')
-    parser.add_argument("--att_types", nargs='+', type=str, default=["T0T0T1"], help='types of attention modules and mixer. "T","G","L" for attention type followed by "0","1" for mixer')
-    parser.add_argument("--C_in", type=int, default=3, help='number of channels in the input')
-    parser.add_argument("--C_out", type=int, default=16, help='number of channels in the output')
-    parser.add_argument("--a_type", type=str, default="conv", help='type of attention in the spatial attention modules')
-    parser.add_argument("--window_size", type=int, default=64, help='size of window for local and global att, number of pixels along one dimension in a window')
-    parser.add_argument("--patch_size", type=int, default=16, help='size of patch for local and global att, number of pixels along one dimension in a patch')
-    parser.add_argument("--n_head", type=int, default=8, help='number of transformer heads')
-    parser.add_argument("--kernel_size", type=int, default=3, help='size of the square kernel for CNN')
-    parser.add_argument("--stride", type=int, default=1, help='stride for CNN (equal x and y)')
-    parser.add_argument("--padding", type=int, default=1, help='padding for CNN (equal x and y)')
-    parser.add_argument("--dropout_p", type=float, default=0.1, help='pdrop regularization in transformer')
-    parser.add_argument("--norm_mode", type=str, default="instance2d", help='normalization mode: "layer", "batch2d", "instance2d", "batch3d", "instance3d"')
-    parser.add_argument("--residual", action="store_true", help='add long term residual connection')
-    parser.add_argument("--is_causal", action="store_true", help='treat timed data as causal and mask future entries')
-    parser.add_argument("--interp_align_c", action="store_true", help='align corners while interpolating')
-
+    
     parser = add_shared_args(parser)
 
     return parser
